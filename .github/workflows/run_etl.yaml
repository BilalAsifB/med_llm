name: Run ETL Pipeline Weekly

on:
  schedule:
    - cron: '0 0 * * 5'  # Every Friday at 00:00 UTC
  workflow_dispatch:

jobs:
  run-crawler:
    runs-on: ubuntu-latest

    steps:
      - name: Checkout repository
        uses: actions/checkout@v3

      - name: Set up Python
        uses: actions/setup-python@v4
        with:
          python-version: '3.12'

      - name: Install uv
        run: |
          pip install uv

<<<<<<< HEAD
      - name: Cache Python dependencies
        uses: actions/cache@v3
        with:
          path: ~/.cache/uv
          key: ${{ runner.os }}-uv-${{ hashFiles('apps/med_llm_offline/pyproject.toml', 'apps/med_llm_offline/uv.lock') }}
          restore-keys: ${{ runner.os }}-uv-

      - name: Install dependencies
        working-directory: apps/med_llm_offline
        run: uv pip install -e .
=======
      - name: Create .venv and install dependencies
        run: |
          uv venv .venv
          source .venv/bin/activate
          uv pip install -e .
>>>>>>> 2f506eec

      - name: Run ETL pipeline
        env:
          MONGODB_URI: ${{ secrets.MONGODB_URI }}
        run: |
          source .venv/bin/activate
          python apps/med_llm_offline/run_etl.py<|MERGE_RESOLUTION|>--- conflicted
+++ resolved
@@ -19,10 +19,8 @@
           python-version: '3.12'
 
       - name: Install uv
-        run: |
-          pip install uv
-
-<<<<<<< HEAD
+        run: pip install uv
+      
       - name: Cache Python dependencies
         uses: actions/cache@v3
         with:
@@ -33,17 +31,9 @@
       - name: Install dependencies
         working-directory: apps/med_llm_offline
         run: uv pip install -e .
-=======
-      - name: Create .venv and install dependencies
-        run: |
-          uv venv .venv
-          source .venv/bin/activate
-          uv pip install -e .
->>>>>>> 2f506eec
 
       - name: Run ETL pipeline
         env:
           MONGODB_URI: ${{ secrets.MONGODB_URI }}
         run: |
-          source .venv/bin/activate
           python apps/med_llm_offline/run_etl.py